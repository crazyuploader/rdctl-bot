--- conflicted
+++ resolved
@@ -4,12 +4,8 @@
 
 require (
 	github.com/go-telegram/bot v1.17.0
-<<<<<<< HEAD
 	github.com/gofiber/fiber/v2 v2.52.9
-	github.com/spf13/cobra v1.10.1
-=======
 	github.com/spf13/cobra v1.10.2
->>>>>>> a2b1f4e5
 	github.com/spf13/viper v1.21.0
 	golang.org/x/text v0.32.0
 	golang.org/x/time v0.14.0
@@ -30,14 +26,11 @@
 	github.com/jackc/puddle/v2 v2.2.2 // indirect
 	github.com/jinzhu/inflection v1.0.0 // indirect
 	github.com/jinzhu/now v1.1.5 // indirect
-<<<<<<< HEAD
 	github.com/klauspost/compress v1.17.9 // indirect
 	github.com/mattn/go-colorable v0.1.13 // indirect
 	github.com/mattn/go-isatty v0.0.20 // indirect
 	github.com/mattn/go-runewidth v0.0.16 // indirect
-=======
 	github.com/mattn/go-sqlite3 v1.14.22 // indirect
->>>>>>> a2b1f4e5
 	github.com/pelletier/go-toml/v2 v2.2.4 // indirect
 	github.com/rivo/uniseg v0.2.0 // indirect
 	github.com/sagikazarmark/locafero v0.11.0 // indirect
